# Copyright 2020 Google LLC
#
# Licensed under the Apache License, Version 2.0 (the "License");
# you may not use this file except in compliance with the License.
# You may obtain a copy of the License at
#
#     http://www.apache.org/licenses/LICENSE-2.0
#
# Unless required by applicable law or agreed to in writing, software
# distributed under the License is distributed on an "AS IS" BASIS,
# WITHOUT WARRANTIES OR CONDITIONS OF ANY KIND, either express or implied.
# See the License for the specific language governing permissions and
# limitations under the License.

"""
Parameters of the Malitsky and Pock lineseach algorithm
(https://arxiv.org/pdf/1608.08883.pdf).
 """
struct MalitskyPockStepsizeParameters

  """
  Contraction factor by which the step size is multiply for in the inner
  loop. Corresponds to mu in the paper.
  """
  contraction_factor::Float64

  """
  Breaking factor that defines the stopping criteria of the linesearch.
  Corresponds to delta in the paper.
  """
  breaking_factor::Float64

  """
  Interpolation coefficient to pick next step size. The next step size can be
  picked within an interval [a, b] (See Step 2 of Algorithm 1). The solver uses
  a + interpolation_coefficient * (b - a).
  """
  interpolation_coefficient::Float64
end

"""
Parameters used for the adaptive stepsize policy. For details see
take_adaptive_step function below.
"""
struct AdaptiveStepsizeParams
  exponent_one::Float64
  exponent_two::Float64
end

"""
A PdhgParameters struct specifies the parameters for solving the saddle
point formulation of an problem using primal-dual hybrid gradient.
Quadratic Programming Problem (see quadratic_programming.jl):
minimize 1/2 * x' * objective_matrix * x + objective_vector' * x
         + objective_constant
s.t. constraint_matrix[1:num_equalities, :] * x =
     right_hand_side[1:num_equalities]
     constraint_matrix[(num_equalities + 1):end, :] * x >=
     right_hand_side[(num_equalities + 1):end, :]
     variable_lower_bound <= x <= variable_upper_bound
We use notation from Chambolle and Pock, "On the ergodic convergence rates of a
first-order primal-dual algorithm"
(http://www.optimization-online.org/DB_FILE/2014/09/4532.pdf).
That paper doesn't explicitly use the terminology "primal-dual hybrid gradient"
but their Theorem 1 is analyzing PDHG. In this file "Theorem 1" without further
reference refers to that paper.
Our problem is equivalent to the saddle point problem:
    min_x max_y L(x, y)
where
    L(x, y) = y' K x + f(x) + g(x) - h*(y)
    K = -constraint_matrix
    f(x) = objective_constant + objective_vector' x + 1/2*x' objective_matrix x
    g(x) = 0 if variable_lower_bound <= x <= variable_upper_bound
           otherwise infinity
    h*(y) = -right_hand_side' y if y[(num_equalities + 1):end] >= 0
                                otherwise infinity
Note that the places where g(x) and h*(y) are infinite effectively limits the
domain of the min and max. Therefore there's no infinity in the code.

The code uses slightly different notation from the Chambolle and Pock paper.
The primal and dual step sizes are parameterized as:
  tau = primal_step_size = step_size / primal_weight
  sigma = dual_step_size = step_size * primal_weight.
The primal_weight factor is named as such because this parameterization is
equivalent to defining the Bregman divergences as:
D_x(x, x bar) = 0.5 * primal_weight ||x - x bar||_2^2, and
D_y(y, y bar) = 0.5 / primal_weight ||y - y bar||_2^2.

The parameter primal_weight is adjusted smoothly at each restart; to balance the
primal and dual distances traveled since the last restart; see
compute_new_primal_weight().

The adaptive rule adjusts step_size to be as large as possible without
violating the condition assumed in Theorem 1. Adjusting the step size
unfortunately seems to invalidate that Theorem (unlike the case of mirror prox)
but this step size adjustment heuristic seems to work fine in practice.
See comments in the code for details.

TODO: compare the above step size scheme with the scheme by Goldstein
et al (https://arxiv.org/pdf/1305.0546.pdf).

TODO: explore PDHG variants with tuning parameters, e.g. the
overrelaxed and intertial variants in Chambolle and Pock and the algorithm in
"An Algorithmic Framework of Generalized Primal-Dual Hybrid Gradient Methods for
Saddle Point Problems" by Bingsheng He, Feng Ma, Xiaoming Yuan
(http://www.optimization-online.org/DB_FILE/2016/02/5315.pdf).
"""
struct PdhgParameters
  """
  Number of L_infinity Ruiz rescaling iterations to apply to the constraint
  matrix. Zero disables this rescaling pass.
  """
  l_inf_ruiz_iterations::Int

  """
  If true, applies L2 norm rescaling after the Ruiz rescaling.
  """
  l2_norm_rescaling::Bool

  """
  If not `nothing`, runs Pock-Chambolle rescaling with the given alpha exponent
  parameter.
  """
  pock_chambolle_alpha::Union{Float64,Nothing}

  """
  Used to bias the computation of the primal/dual balancing parameter
  primal_weight. Must be positive. A value of 1 balances primal and dual
  equally.
  """
  primal_importance::Float64

<<<<<<< HEAD
  """
  Use weighted l2 norm as the Bregman divergence so that it rescales each
  primal and dual variable.
  """
  diagonal_scaling::String
=======
  adaptive_step_size::Bool
>>>>>>> b2a215a0

  """
  If >= 4 a line of debugging info is printed during some iterations. If >= 2
  some info is printed about the final solution.
  """
  verbosity::Int64

  """
  Whether to record an IterationStats proto.
  """
  record_iteration_stats::Bool

  """
  Check for termination with this frequency (in iterations).
  """
  termination_evaluation_frequency::Int32

  """
  The termination criteria for the algorithm.
  """
  termination_criteria::TerminationCriteria

  """
  Parameters that control when the algorithm restarts and whether it resets
  to the average or the current iterate. Also, controls the primal weight
  updates.
  """
  restart_params::RestartParameters

  """
  Parameters of the step size policy. There are three step size policies
  implemented: Adaptive, Malitsky and Pock, and constant step size. If
  'nothing', the solver uses a constant step size computed using power
  iteration.
  """
  step_size_policy_params::Union{
    MalitskyPockStepsizeParameters,
    AdaptiveStepsizeParams,
    Nothing,
  }
end

"""
A PdhgSolverState struct specifies the state of the solver.  It is used to
pass information among the main solver function and other helper functions.
"""
mutable struct PdhgSolverState
  current_primal_solution::Vector{Float64}

  current_dual_solution::Vector{Float64}

  """
  Current primal delta. That is current_primal_solution - previous_primal_solution.
  """
  delta_primal::Vector{Float64}

  """
  Current dual delta. That is current_dual_solution - previous_dual_solution.
  """
  delta_dual::Vector{Float64}

  """
  A cache of constraint_matrix' * current_dual_solution.
  """
  current_dual_product::Vector{Float64}

  solution_weighted_avg::SolutionWeightedAverage

  step_size::Float64

  primal_weight::Float64

  """
  True only if the solver was unable to take a step in the previous
  iterations because of numerical issues, and must terminate on the next step.
  """
  numerical_error::Bool

  """
  Number of KKT passes so far.
  """
  cumulative_kkt_passes::Float64

  """
  Total number of iterations. This includes inner iterations.
  """
  total_number_iterations::Int64

  """
  Latest required_ratio. This field is only used with the adaptive step size.
  The proof of Theorem 1 requires 1 >= required_ratio.
  """
  required_ratio::Union{Float64,Nothing}
<<<<<<< HEAD

  """
  Primal rescaling parameters.
  """
  primal_norm_params::Vector{Float64}

  """
  Dual rescaling parameters.
  """
  dual_norm_params::Vector{Float64}

  """
  Ratio between the last two step sizes: step_size(n)/step_size(n-1).
  It is only saved while using Malitsky and Pock linesearch.
  """
  ratio_step_sizes::Union{Float64,Nothing}
end

"""
Cached information about the objective and constraint matrices.
"""
struct MatrixInformation
  diagonal_objective_matrix::Vector{Float64}
  row_norm_objective_matrix::Vector{Float64}
  row_norm_constraint_matrix::Vector{Float64}
  column_norm_constraint_matrix::Vector{Float64}
=======
>>>>>>> b2a215a0
end

"""
Defines the primal norm and dual norm using the norms of matrices, step_size
and primal_weight. This is used only for interacting with general utilities
in saddle_point.jl. PDHG utilities these norms implicitly.
"""
function define_norms(
  primal_size::Int64,
  dual_size::Int64,
  step_size::Float64,
  primal_weight::Float64,
)
  # TODO: Should these norms include the step size?
  primal_norm_params = 1 / step_size * primal_weight * ones(primal_size)
  dual_norm_params = 1 / step_size / primal_weight * ones(dual_size)

  return primal_norm_params, dual_norm_params
end

"""
Logging while the algorithm is running.
"""
function pdhg_specific_log(
  problem::QuadraticProgrammingProblem,
  iteration::Int64,
  current_primal_solution::Vector{Float64},
  current_dual_solution::Vector{Float64},
  step_size::Float64,
  required_ratio::Union{Float64,Nothing},
  primal_weight::Float64,
)
  Printf.@printf(
    "   %5d norms=(%9g, %9g) inv_step_size=%9g ",
    iteration,
    norm(current_primal_solution),
    norm(current_dual_solution),
    1 / step_size,
  )
  if !isnothing(required_ratio)
    Printf.@printf(
      "   primal_weight=%18g dual_obj=%18g  inverse_ss=%18g\n",
      primal_weight,
      corrected_dual_obj(
        problem,
        current_primal_solution,
        current_dual_solution,
      ),
      required_ratio
    )
  else
    Printf.@printf(
      "   primal_weight=%18g dual_obj=%18g\n",
      primal_weight,
      corrected_dual_obj(
        problem,
        current_primal_solution,
        current_dual_solution,
      )
    )
  end
end

"""
Logging for when the algorithm terminates.
"""
function pdhg_final_log(
  problem::QuadraticProgrammingProblem,
  avg_primal_solution::Vector{Float64},
  avg_dual_solution::Vector{Float64},
  verbosity::Int64,
  iteration::Int64,
  termination_reason::TerminationReason,
  last_iteration_stats::IterationStats,
)

  if verbosity >= 2
    infeas = max_primal_violation(problem, avg_primal_solution)
    primal_obj_val = primal_obj(problem, avg_primal_solution)
    dual_stats =
      compute_dual_stats(problem, avg_primal_solution, avg_dual_solution)
    println("Avg solution:")
    Printf.@printf(
      "  pr_infeas=%12g pr_obj=%15.10g dual_infeas=%12g dual_obj=%15.10g\n",
      infeas,
      primal_obj_val,
      norm(dual_stats.dual_residual, Inf),
      dual_stats.dual_objective
    )
    Printf.@printf(
      "  primal norms: L1=%15.10g, L2=%15.10g, Linf=%15.10g\n",
      norm(avg_primal_solution, 1),
      norm(avg_primal_solution),
      norm(avg_primal_solution, Inf)
    )
    Printf.@printf(
      "  dual norms:   L1=%15.10g, L2=%15.10g, Linf=%15.10g\n",
      norm(avg_dual_solution, 1),
      norm(avg_dual_solution),
      norm(avg_dual_solution, Inf)
    )
  end

  generic_final_log(
    problem,
    avg_primal_solution,
    avg_dual_solution,
    last_iteration_stats,
    verbosity,
    iteration,
    termination_reason,
  )
end

"""
Estimate the probability that the power method, after k iterations, has relative
error > epsilon.  This is based on Theorem 4.1(a) (on page 13) from
"Estimating the Largest Eigenvalue by the Power and Lanczos Algorithms with a
Random Start"
https://pdfs.semanticscholar.org/2b2e/a941e55e5fa2ee9d8f4ff393c14482051143.pdf
"""
function power_method_failure_probability(
  dimension::Int64,
  epsilon::Float64,
  k::Int64,
)
  if k < 2 || epsilon <= 0.0
    # The theorem requires epsilon > 0 and k >= 2.
    return 1.0
  end
  return min(0.824, 0.354 / (epsilon * (k - 1))) *
         sqrt(dimension) *
         (1.0 - epsilon)^(k - 1 / 2)
end

"""
Estimate the maximum singular value using power method
https://en.wikipedia.org/wiki/Power_iteration, returning a result with
desired_relative_error with probability at least 1 - probability_of_failure.

Note that this will take approximately log(n / delta^2)/(2 * epsilon) iterations
as per the discussion at the bottom of page 15 of

"Estimating the Largest Eigenvalue by the Power and Lanczos Algorithms with a
Random Start"
https://pdfs.semanticscholar.org/2b2e/a941e55e5fa2ee9d8f4ff393c14482051143.pdf

For lighter reading on this topic see
https://courses.cs.washington.edu/courses/cse521/16sp/521-lecture-13.pdf
which does not include the failure probability.

# Output
A tuple containing:
- estimate of the maximum singular value
- the number of power iterations required to compute it
"""
function estimate_maximum_singular_value(
  matrix::SparseMatrixCSC{Float64,Int64};
  probability_of_failure = 0.01::Float64,
  desired_relative_error = 0.1::Float64,
  seed::Int64 = 1,
)
  # Epsilon is the relative error on the eigenvalue of matrix' * matrix.
  epsilon = 1.0 - (1.0 - desired_relative_error)^2
  # Use the power method on matrix' * matrix
  x = randn(Random.MersenneTwister(seed), size(matrix, 2))

  number_of_power_iterations = 0
  while power_method_failure_probability(
    size(matrix, 2),
    epsilon,
    number_of_power_iterations,
  ) > probability_of_failure
    x = x / norm(x, 2)
    x = matrix' * (matrix * x)
    number_of_power_iterations += 1
  end

  # The singular value is the square root of the maximum eigenvalue of
  # matrix' * matrix
  return sqrt(dot(x, matrix' * (matrix * x)) / norm(x, 2)^2),
  number_of_power_iterations
end

function compute_next_primal_solution(
  problem::QuadraticProgrammingProblem,
  current_primal_solution::Vector{Float64},
  current_dual_product::Vector{Float64},
  step_size::Float64,
  primal_weight::Float64,
)
  # The next lines compute the primal portion of the PDHG algorithm:
  # argmin_x [gradient(f)(current_primal_solution)'x + g(x)
  #          + current_dual_solution' K x
  #          + (1 / step_size) * D_x(x, current_primal_solution)]
  # See Sections 2-3 of Chambolle and Pock and the comment above
  # PdhgParameters.
  # This minimization is easy to do in closed form since it can be separated
  # into independent problems for each of the primal variables. The
  # projection onto the primal feasibility set comes from the closed form
  # for the above minimization and the cases where g(x) is infinite - there
  # isn't officially any projection step in the algorithm.
  primal_gradient = compute_primal_gradient_from_dual_product(
    problem,
    current_primal_solution,
    current_dual_product,
  )

  next_primal =
    current_primal_solution .- (step_size / primal_weight) .* primal_gradient
  project_primal!(next_primal, problem)
  return next_primal
end

function compute_next_dual_solution(
  problem::QuadraticProgrammingProblem,
  current_primal_solution::Vector{Float64},
  next_primal::Vector{Float64},
  current_dual_solution::Vector{Float64},
<<<<<<< HEAD
  dual_norm_params::Vector{Float64};
  damping_coefficient::Float64 = 1.0,
)
  # The next two lines compute the dual portion:
  # argmin_y [H*(y) - y' K (next_primal + damping_coefficient*(next_primal - current_primal_solution)
  #           + 0.5*norm_Y(y-current_dual_solution)^2]
  dual_gradient = compute_dual_gradient(
    problem,
    next_primal + damping_coefficient * (next_primal - current_primal_solution),
  )
  next_dual = current_dual_solution .+ dual_gradient ./ dual_norm_params
=======
  step_size::Float64,
  primal_weight::Float64,
)
  # The next two lines compute the dual portion:
  # argmin_y [H*(y) - y' K (2.0*next_primal - current_primal_solution)
  #           + (1 / step_size) * D_y(y, current_dual_solution)]
  dual_gradient =
    compute_dual_gradient(problem, 2.0 * next_primal - current_primal_solution)
  next_dual =
    current_dual_solution .+ (primal_weight * step_size) .* dual_gradient
>>>>>>> b2a215a0
  project_dual!(next_dual, problem)
  next_dual_product = problem.constraint_matrix' * next_dual
  return next_dual, next_dual_product
end

"""
Updates the solution fields of the solver state with the arguments given.
The function modifies the first argument: solver_state.
"""
function update_solution_in_solver_state(
  solver_state::PdhgSolverState,
  next_primal::Vector{Float64},
  next_dual::Vector{Float64},
  next_dual_product::Vector{Float64},
)
  solver_state.delta_primal = next_primal - solver_state.current_primal_solution
  solver_state.delta_dual = next_dual - solver_state.current_dual_solution
  solver_state.current_primal_solution = next_primal
  solver_state.current_dual_solution = next_dual
  solver_state.current_dual_product = next_dual_product

  weight = solver_state.step_size
  add_to_solution_weighted_average(
    solver_state.solution_weighted_avg,
    solver_state.current_primal_solution,
    solver_state.current_dual_solution,
    weight,
  )
end

"""
Computes the interaction and movement of the new iterates.
The movement is used to check if there is a numerical error (movement == 0.0)
and based on the theory (Theorem 1) the algorithm only moves if
interaction / movement <= step_size.
"""
function compute_interaction_and_movement(
  solver_state::PdhgSolverState,
  problem::QuadraticProgrammingProblem,
  next_primal::Vector{Float64},
  next_dual::Vector{Float64},
  next_dual_product::Vector{Float64},
)
  delta_primal = next_primal .- solver_state.current_primal_solution
  delta_dual = next_dual .- solver_state.current_dual_solution
  primal_objective_interaction =
    0.5 * (delta_primal' * problem.objective_matrix * delta_primal)
  primal_dual_interaction =
    delta_primal' * (next_dual_product .- solver_state.current_dual_product)
  interaction = abs(primal_dual_interaction) + abs(primal_objective_interaction)
  movement =
    0.5 * solver_state.primal_weight * norm(delta_primal)^2 +
    (0.5 / solver_state.primal_weight) * norm(delta_dual)^2
  return interaction, movement
end

"""
Takes a step using Malitsky and Pock linesearch.
It modifies the thisd arguement: solver_state.
"""
function take_malitsky_pock_step(
  params::PdhgParameters,
  problem::QuadraticProgrammingProblem,
  solver_state::PdhgSolverState,
  matrix_information::MatrixInformation,
)
  step_size = solver_state.step_size
  ratio_step_sizes = solver_state.ratio_step_sizes
  done = false
  iter = 0
  solver_state.primal_norm_params, solver_state.dual_norm_params = define_norms(
    params.diagonal_scaling,
    matrix_information,
    step_size,
    solver_state.primal_weight,
  )

  next_primal = compute_next_primal_solution(
    problem,
    solver_state.current_primal_solution,
    solver_state.current_dual_product,
    solver_state.primal_norm_params,
  )
  step_size =
    step_size +
    params.step_size_policy_params.interpolation_coefficient *
    (sqrt(1 + ratio_step_sizes) - 1) *
    step_size
  while !done
    iter += 1
    solver_state.total_number_iterations += 1
    ratio_step_sizes = step_size / solver_state.step_size

    solver_state.primal_norm_params, solver_state.dual_norm_params =
      define_norms(
        params.diagonal_scaling,
        matrix_information,
        step_size,
        solver_state.primal_weight,
      )

    next_dual, next_dual_product = compute_next_dual_solution(
      problem,
      solver_state.current_primal_solution,
      next_primal,
      solver_state.current_dual_solution,
      solver_state.dual_norm_params;
      damping_coefficient = ratio_step_sizes,
    )
    delta_dual = next_dual .- solver_state.current_dual_solution
    delta_dual_product = next_dual_product .- solver_state.current_dual_product

    if step_size * norm(delta_dual_product) <=
       params.step_size_policy_params.breaking_factor * norm(delta_dual)
      update_solution_in_solver_state(
        solver_state,
        next_primal,
        next_dual,
        next_dual_product,
      )
      done = true
    end
    step_size *= params.step_size_policy_params.contraction_factor
  end
  solver_state.step_size = step_size
  solver_state.ratio_step_sizes = ratio_step_sizes
end

"""
Takes a step using the adaptive step size.
It modifies the third argument: solver_state.
"""
function take_adaptive_step(
  params::PdhgParameters,
  problem::QuadraticProgrammingProblem,
  solver_state::PdhgSolverState,
)

  step_size = solver_state.step_size
  done = false
  iter = 0

  while !done
    iter += 1
    solver_state.total_number_iterations += 1

    next_primal = compute_next_primal_solution(
      problem,
      solver_state.current_primal_solution,
      solver_state.current_dual_product,
      step_size,
      solver_state.primal_weight,
    )

    next_dual, next_dual_product = compute_next_dual_solution(
      problem,
      solver_state.current_primal_solution,
      next_primal,
      solver_state.current_dual_solution,
      step_size,
      solver_state.primal_weight,
    )
    interaction, movement = compute_interaction_and_movement(
      solver_state,
      problem,
      next_primal,
      next_dual,
      next_dual_product,
    )
    solver_state.cumulative_kkt_passes += 1

    if movement == 0.0
      # The algorithm will terminate at the beginning of the next iteration
      solver_state.numerical_error = true
      break
    end
    # The proof of Theorem 1 requires movement / step_size >= interaction.
    if interaction > 0
      step_size_limit = movement / interaction
    else
      step_size_limit = Inf
    end

    if step_size <= step_size_limit
      update_solution_in_solver_state(
        solver_state,
        next_primal,
        next_dual,
        next_dual_product,
      )
      done = true
    end

    exponent_one = params.step_size_policy_params.exponent_one
    exponent_two = params.step_size_policy_params.exponent_two

    # Our step sizes are a factor
    # 1 - (iteration + 1)^(-exponent_one)
    # smaller than they could be as a margin to reduce rejected steps.
    first_term =
      (1 - (solver_state.total_number_iterations + 1)^(-exponent_one)) *
      step_size_limit
    second_term =
      (1 + (solver_state.total_number_iterations + 1)^(-exponent_two)) *
      step_size
    # From the first term when we have to reject a step, the step_size
    # decreases by a factor of at least 1 - (iteration + 1)^(-exponent_one).
    # From the second term we increase the step_size by a factor of at most
    # 1 + (iteration + 1)^(-exponent_two)
    # Therefore if more than order
    # (iteration + 1)^(exponent_one - exponent_two)
    # fraction of the iterations have a rejected step we overall decrease the
    # step_size. When the step_size is below the inverse of the max singular
    # value we stop having rejected steps.
    step_size = min(first_term, second_term)
  end
  solver_state.step_size = step_size
end

"""
Takes a step with constant step size.
It modifies the third argument: solver_state.
"""
function take_constant_step_size_step(
  params::PdhgParameters,
  problem::QuadraticProgrammingProblem,
  solver_state::PdhgSolverState,
)
  next_primal = compute_next_primal_solution(
    problem,
    solver_state.current_primal_solution,
    solver_state.current_dual_product,
    solver_state.step_size,
    solver_state.primal_weight,
  )

  next_dual, next_dual_product = compute_next_dual_solution(
    problem,
    solver_state.current_primal_solution,
    next_primal,
    solver_state.current_dual_solution,
    solver_state.step_size,
    solver_state.primal_weight,
  )

  solver_state.cumulative_kkt_passes += 1

  update_solution_in_solver_state(
    solver_state,
    next_primal,
    next_dual,
    next_dual_product,
  )
end

"""
`optimize(params::PdhgParameters,
          original_problem::QuadraticProgrammingProblem)`

Solves a quadratic program using primal-dual hybrid gradient.

# Arguments
- `params::PdhgParameters`: parameters.
- `original_problem::QuadraticProgrammingProblem`: the QP to solve.

# Returns
A SaddlePointOutput struct containing the solution found.
"""
function optimize(
  params::PdhgParameters,
  original_problem::QuadraticProgrammingProblem,
)
  validate(original_problem)
  qp_cache = cached_quadratic_program_info(original_problem)
  scaled_problem = rescale_problem(
    params.l_inf_ruiz_iterations,
    params.l2_norm_rescaling,
    params.pock_chambolle_alpha,
    params.verbosity,
    original_problem,
  )
  problem = scaled_problem.scaled_qp

  primal_size = length(problem.variable_lower_bound)
  dual_size = length(problem.right_hand_side)
  if params.primal_importance <= 0 || !isfinite(params.primal_importance)
    error("primal_importance must be positive and finite")
  end

  # TODO: Correctly account for the number of kkt passes in
  # initialization
  solver_state = PdhgSolverState(
    zeros(primal_size),  # current_primal_solution
    zeros(dual_size),    # current_dual_solution
    zeros(primal_size),  # delta_primal
    zeros(dual_size),    # delta_dual
    zeros(primal_size),  # current_dual_product
    initialize_solution_weighted_average(primal_size, dual_size),
    0.0,                 # step_size
    1.0,                 # primal_weight
    false,               # numerical_error
    0.0,                 # cumulative_kkt_passes
    0,                   # total_number_iterations
    nothing,             # required_ratio
<<<<<<< HEAD
    zeros(primal_size),  # primal_norm_params
    zeros(primal_size),  # dual_norm_params
    nothing,             # ratio_step_sizes
=======
>>>>>>> b2a215a0
  )

  if params.step_size_policy_params isa AdaptiveStepsizeParams
    solver_state.cumulative_kkt_passes += 0.5
    solver_state.step_size = 1.0 / norm(problem.constraint_matrix, Inf)
  elseif params.step_size_policy_params isa MalitskyPockStepsizeParameters
    solver_state.cumulative_kkt_passes += 0.5
    solver_state.step_size = 1.0 / norm(problem.constraint_matrix, Inf)
    solver_state.ratio_step_sizes = 1.0
  else
    desired_relative_error = 0.2
    maximum_singular_value, number_of_power_iterations =
      estimate_maximum_singular_value(
        problem.constraint_matrix,
        probability_of_failure = 0.001,
        desired_relative_error = desired_relative_error,
      )
    solver_state.step_size =
      (1 - desired_relative_error) / maximum_singular_value
    solver_state.cumulative_kkt_passes += number_of_power_iterations
  end

  # Idealized number of KKT passes each time the termination criteria and
  # restart scheme is run. One of these comes from evaluating the gradient at
  # the average solution and evaluating the gradient at the current solution.
  # In practice this number is four.
  KKT_PASSES_PER_TERMINATION_EVALUATION = 2.0

  solver_state.primal_weight = select_initial_primal_weight(
    problem,
    ones(primal_size),
    ones(dual_size),
    params.primal_importance,
    params.verbosity,
  )

  primal_weight_update_smoothing =
    params.restart_params.primal_weight_update_smoothing

  iteration_stats = IterationStats[]
  start_time = time()
  # Basic algorithm refers to the primal and dual steps, and excludes restart
  # schemes and termination evaluation.
  time_spent_doing_basic_algorithm = 0.0

  # This variable is used in the adaptive restart scheme.
  last_restart_info = create_last_restart_info(
    problem,
    solver_state.current_primal_solution,
    solver_state.current_dual_solution,
  )

  # For termination criteria:
  termination_criteria = params.termination_criteria
  iteration_limit = termination_criteria.iteration_limit
  termination_evaluation_frequency = params.termination_evaluation_frequency

  # This flag represents whether a numerical error occurred during the algorithm
  # if it is set to true it will trigger the algorithm to terminate.
  solver_state.numerical_error = false
  display_iteration_stats_heading(params.verbosity)

  iteration = 0
  while true
    iteration += 1

    # Evaluate the iteration stats at frequency
    # termination_evaluation_frequency, when the iteration_limit is reached,
    # or if a numerical error occurs at the previous iteration.
    if mod(iteration - 1, termination_evaluation_frequency) == 0 ||
       iteration == iteration_limit + 1 ||
       iteration <= 10 ||
       solver_state.numerical_error
      # TODO: Experiment with evaluating every power of two iterations.
      # This ensures that we do sufficient primal weight updates in the initial
      # stages of the algorithm.
      solver_state.cumulative_kkt_passes +=
        KKT_PASSES_PER_TERMINATION_EVALUATION
      # Compute the average solution since the last restart point.
      if solver_state.numerical_error ||
         solver_state.solution_weighted_avg.sum_solutions_count == 0
        avg_primal_solution = solver_state.current_primal_solution
        avg_dual_solution = solver_state.current_dual_solution
      else
        avg_primal_solution, avg_dual_solution =
          compute_average(solver_state.solution_weighted_avg)
      end

      current_iteration_stats = evaluate_unscaled_iteration_stats(
        scaled_problem,
        qp_cache,
        params.termination_criteria,
        params.record_iteration_stats,
        avg_primal_solution,
        avg_dual_solution,
        iteration,
        time() - start_time,
        solver_state.cumulative_kkt_passes,
        termination_criteria.eps_optimal_absolute,
        termination_criteria.eps_optimal_relative,
        solver_state.step_size,
        solver_state.primal_weight,
        POINT_TYPE_AVERAGE_ITERATE,
      )
      method_specific_stats = current_iteration_stats.method_specific_stats
      method_specific_stats["time_spent_doing_basic_algorithm"] =
        time_spent_doing_basic_algorithm

      primal_norm_params, dual_norm_params = define_norms(
        primal_size,
        dual_size,
        solver_state.step_size,
        solver_state.primal_weight,
      )
      update_objective_bound_estimates(
        current_iteration_stats.method_specific_stats,
        problem,
        avg_primal_solution,
        avg_dual_solution,
        primal_norm_params,
        dual_norm_params,
      )
      if params.record_iteration_stats
        push!(iteration_stats, current_iteration_stats)
      end

      # Check the termination criteria.
      termination_reason = check_termination_criteria(
        termination_criteria,
        qp_cache,
        current_iteration_stats,
      )
      if solver_state.numerical_error && termination_reason == false
        termination_reason = TERMINATION_REASON_NUMERICAL_ERROR
      end

      # Print table.
      if print_to_screen_this_iteration(
        termination_reason,
        iteration,
        params.verbosity,
        termination_evaluation_frequency,
      )
        display_iteration_stats(current_iteration_stats, params.verbosity)
      end

      if termination_reason != false
        # ** Terminate the algorithm **
        # This is the only place the algorithm can terminate. Please keep it
        # this way.
        pdhg_final_log(
          problem,
          avg_primal_solution,
          avg_dual_solution,
          params.verbosity,
          iteration,
          termination_reason,
          current_iteration_stats,
        )
        return unscaled_saddle_point_output(
          scaled_problem,
          avg_primal_solution,
          avg_dual_solution,
          termination_reason,
          iteration - 1,
          iteration_stats,
        )
      end

      current_iteration_stats.restart_used = run_restart_scheme(
        problem,
        solver_state.solution_weighted_avg,
        solver_state.current_primal_solution,
        solver_state.current_dual_solution,
        last_restart_info,
        iteration - 1,
        primal_norm_params,
        dual_norm_params,
        solver_state.primal_weight,
        params.verbosity,
        params.restart_params,
      )

      if current_iteration_stats.restart_used != RESTART_CHOICE_NO_RESTART
        solver_state.primal_weight = compute_new_primal_weight(
          last_restart_info,
          solver_state.primal_weight,
          primal_weight_update_smoothing,
          params.verbosity,
        )
      end
      if current_iteration_stats.restart_used ==
         RESTART_CHOICE_RESTART_TO_AVERAGE
        solver_state.current_dual_product =
          problem.constraint_matrix' * solver_state.current_dual_solution
      end
    end

    time_spent_doing_basic_algorithm_checkpoint = time()

    if params.verbosity >= 6 && print_to_screen_this_iteration(
      false, # termination_reason
      iteration,
      params.verbosity,
      termination_evaluation_frequency,
    )
      pdhg_specific_log(
        problem,
        iteration,
        solver_state.current_primal_solution,
        solver_state.current_dual_solution,
        solver_state.step_size,
        solver_state.required_ratio,
        solver_state.primal_weight,
      )
    end

<<<<<<< HEAD
    if params.step_size_policy_params isa MalitskyPockStepsizeParameters
      take_malitsky_pock_step(params, problem, solver_state, matrix_information)
    elseif params.step_size_policy_params isa AdaptiveStepsizeParams
      take_adaptive_step(params, problem, solver_state, matrix_information)
    else
      take_constant_step_size_step(
        params,
        problem,
        solver_state,
        matrix_information,
      )

=======
    if params.adaptive_step_size
      take_adaptive_step(params, problem, solver_state)
    else
      take_constant_step_size_step(params, problem, solver_state)
>>>>>>> b2a215a0
    end

    time_spent_doing_basic_algorithm +=
      time() - time_spent_doing_basic_algorithm_checkpoint
  end
end<|MERGE_RESOLUTION|>--- conflicted
+++ resolved
@@ -130,16 +130,6 @@
   """
   primal_importance::Float64
 
-<<<<<<< HEAD
-  """
-  Use weighted l2 norm as the Bregman divergence so that it rescales each
-  primal and dual variable.
-  """
-  diagonal_scaling::String
-=======
-  adaptive_step_size::Bool
->>>>>>> b2a215a0
-
   """
   If >= 4 a line of debugging info is printed during some iterations. If >= 2
   some info is printed about the final solution.
@@ -232,17 +222,6 @@
   The proof of Theorem 1 requires 1 >= required_ratio.
   """
   required_ratio::Union{Float64,Nothing}
-<<<<<<< HEAD
-
-  """
-  Primal rescaling parameters.
-  """
-  primal_norm_params::Vector{Float64}
-
-  """
-  Dual rescaling parameters.
-  """
-  dual_norm_params::Vector{Float64}
 
   """
   Ratio between the last two step sizes: step_size(n)/step_size(n-1).
@@ -250,17 +229,6 @@
   """
   ratio_step_sizes::Union{Float64,Nothing}
 end
-
-"""
-Cached information about the objective and constraint matrices.
-"""
-struct MatrixInformation
-  diagonal_objective_matrix::Vector{Float64}
-  row_norm_objective_matrix::Vector{Float64}
-  row_norm_constraint_matrix::Vector{Float64}
-  column_norm_constraint_matrix::Vector{Float64}
-=======
->>>>>>> b2a215a0
 end
 
 """
@@ -480,8 +448,8 @@
   current_primal_solution::Vector{Float64},
   next_primal::Vector{Float64},
   current_dual_solution::Vector{Float64},
-<<<<<<< HEAD
-  dual_norm_params::Vector{Float64};
+  step_size::Float64,
+  primal_weight::Float64;
   damping_coefficient::Float64 = 1.0,
 )
   # The next two lines compute the dual portion:
@@ -491,19 +459,8 @@
     problem,
     next_primal + damping_coefficient * (next_primal - current_primal_solution),
   )
-  next_dual = current_dual_solution .+ dual_gradient ./ dual_norm_params
-=======
-  step_size::Float64,
-  primal_weight::Float64,
-)
-  # The next two lines compute the dual portion:
-  # argmin_y [H*(y) - y' K (2.0*next_primal - current_primal_solution)
-  #           + (1 / step_size) * D_y(y, current_dual_solution)]
-  dual_gradient =
-    compute_dual_gradient(problem, 2.0 * next_primal - current_primal_solution)
   next_dual =
     current_dual_solution .+ (primal_weight * step_size) .* dual_gradient
->>>>>>> b2a215a0
   project_dual!(next_dual, problem)
   next_dual_product = problem.constraint_matrix' * next_dual
   return next_dual, next_dual_product
@@ -574,18 +531,13 @@
   ratio_step_sizes = solver_state.ratio_step_sizes
   done = false
   iter = 0
-  solver_state.primal_norm_params, solver_state.dual_norm_params = define_norms(
-    params.diagonal_scaling,
-    matrix_information,
-    step_size,
-    solver_state.primal_weight,
-  )
 
   next_primal = compute_next_primal_solution(
     problem,
     solver_state.current_primal_solution,
     solver_state.current_dual_product,
-    solver_state.primal_norm_params,
+    step_size,
+    solver_state.primal_weight,
   )
   step_size =
     step_size +
@@ -597,20 +549,13 @@
     solver_state.total_number_iterations += 1
     ratio_step_sizes = step_size / solver_state.step_size
 
-    solver_state.primal_norm_params, solver_state.dual_norm_params =
-      define_norms(
-        params.diagonal_scaling,
-        matrix_information,
-        step_size,
-        solver_state.primal_weight,
-      )
-
     next_dual, next_dual_product = compute_next_dual_solution(
       problem,
       solver_state.current_primal_solution,
       next_primal,
       solver_state.current_dual_solution,
-      solver_state.dual_norm_params;
+      step_size,
+      solver_state.primal_weight;
       damping_coefficient = ratio_step_sizes,
     )
     delta_dual = next_dual .- solver_state.current_dual_solution
@@ -808,12 +753,7 @@
     0.0,                 # cumulative_kkt_passes
     0,                   # total_number_iterations
     nothing,             # required_ratio
-<<<<<<< HEAD
-    zeros(primal_size),  # primal_norm_params
-    zeros(primal_size),  # dual_norm_params
     nothing,             # ratio_step_sizes
-=======
->>>>>>> b2a215a0
   )
 
   if params.step_size_policy_params isa AdaptiveStepsizeParams
@@ -1031,25 +971,12 @@
       )
     end
 
-<<<<<<< HEAD
     if params.step_size_policy_params isa MalitskyPockStepsizeParameters
-      take_malitsky_pock_step(params, problem, solver_state, matrix_information)
+      take_malitsky_pock_step(params, problem, solver_state)
     elseif params.step_size_policy_params isa AdaptiveStepsizeParams
-      take_adaptive_step(params, problem, solver_state, matrix_information)
-    else
-      take_constant_step_size_step(
-        params,
-        problem,
-        solver_state,
-        matrix_information,
-      )
-
-=======
-    if params.adaptive_step_size
       take_adaptive_step(params, problem, solver_state)
     else
       take_constant_step_size_step(params, problem, solver_state)
->>>>>>> b2a215a0
     end
 
     time_spent_doing_basic_algorithm +=
