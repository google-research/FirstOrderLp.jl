# Copyright 2020 Google LLC
#
# Licensed under the Apache License, Version 2.0 (the "License");
# you may not use this file except in compliance with the License.
# You may obtain a copy of the License at
#
#     http://www.apache.org/licenses/LICENSE-2.0
#
# Unless required by applicable law or agreed to in writing, software
# distributed under the License is distributed on an "AS IS" BASIS,
# WITHOUT WARRANTIES OR CONDITIONS OF ANY KIND, either express or implied.
# See the License for the specific language governing permissions and
# limitations under the License.

"""
Parameters of the Malitsky and Pock lineseach algorithm
(https://arxiv.org/pdf/1608.08883.pdf).
 """

struct MalitskyPockStepsizeParameters

  """
  Contraction factor by which the step size is multiply for in the inner
  loop. Corresponds to mu in the paper.
  """
  contraction_factor::Float64

  """
  Breaking factor that defines the stopping criteria of the linesearch.
  Corresponds to delta in the paper.
  """
  breaking_factor::Float64

  """
  Interpolation coefficient to pick next step size. The next step size can be
  picked within an interval [a, b] (See Step 2 of Algorithm 1). The solver uses
  a + interpolation_coefficient * (b - a).
  """
  interpolation_coefficient::Float64
end

"""
Parameters used for the adaptive stepsize policy. For details see
take_adaptive_step function below.
"""

struct AdaptiveStepsizeParams
  exponent_one::Float64
  exponent_two::Float64
end

"""
A PdhgParameters struct specifies the parameters for solving the saddle
point formulation of an problem using primal-dual hybrid gradient.
Quadratic Programming Problem (see quadratic_programming.jl):
minimize 1/2 * x' * objective_matrix * x + objective_vector' * x
         + objective_constant
s.t. constraint_matrix[1:num_equalities, :] * x =
     right_hand_side[1:num_equalities]
     constraint_matrix[(num_equalities + 1):end, :] * x >=
     right_hand_side[(num_equalities + 1):end, :]
     variable_lower_bound <= x <= variable_upper_bound
We use notation from Chambolle and Pock, "On the ergodic convergence rates of a
first-order primal-dual algorithm"
(http://www.optimization-online.org/DB_FILE/2014/09/4532.pdf).
That paper doesn't explicitly use the terminology "primal-dual hybrid gradient"
but their Theorem 1 is analyzing PDHG. In this file "Theorem 1" without further
reference refers to that paper.
Our problem is equivalent to the saddle point problem:
    min_x max_y L(x, y)
where
    L(x, y) = y' K x + f(x) + g(x) - h*(y)
    K = -constraint_matrix
    f(x) = objective_constant + objective_vector' x + 1/2*x' objective_matrix x
    g(x) = 0 if variable_lower_bound <= x <= variable_upper_bound
           otherwise infinity
    h*(y) = -right_hand_side' y if y[(num_equalities + 1):end] >= 0
                                otherwise infinity
Note that the places where g(x) and h*(y) are infinite effectively limits the
domain of the min and max. Therefore there's no infinity in the code.
Here we use Q as the abbreviation of objective_matrix. We use mirror map
1/2 ||x||_X^2 + 1/2 ||y||_Y^2, where X and Y are diagonal matrices.
If `diagonal_scaling`=l1, we set
    X[i,i] = Q[i,i] + (1 / step_size) * (sum_{j!=i}|Q[i,j]| + primal_weight *
    sum_{j}|K[j,i]|)
    Y[j,j] = (1 / step_size) / primal_weight / sum_{i}|K[j,i]|
If `diagonal_scaling`=l2, we set
    X[i,i] = Q[i,i] + (1 / step_size) * sqrt(sum_{j!=i} Q[i,j]^2 +
    primal_weight^2 * sum_{j} K[j,i]^2)
    Y[j,j] = (1 / step_size) / primal_weight / sqrt(sum_{i}K[j,i]^2)
If `diagonal_scaling`=off, we set
    X[i,i] = (1 / step_size) * primal_weight
    Y[j,j] = (1 / step_size) / primal_weight
The step_size and primal_weight are parameters described next.
The parameter primal_weight is adjusted smoothly at each restart; to balance the
primal and dual distances traveled since the last restart; see
compute_new_primal_weight().
In the LP case, using this norm is equivalent to parameterizing the primal and
dual step sizes (tau and sigma in Chambolle and Pock) as:
    primal_step_size = step_size / primal_weight
    dual_step_size = step_size * primal_weight
We adjust step_size to be as large as possible without violating the condition
assumed in Theorem 1. Adjusting the step size unfortunately seems to invalidate
that Theorem (unlike the case of mirror prox) but this step size adjustment
heuristic seems to work fine in practice. See comments in the code for details.

TODO: compare the above step size scheme with the scheme by Goldstein
et al (https://arxiv.org/pdf/1305.0546.pdf).

TODO: explore PDHG variants with tuning parameters, e.g. the
overrelaxed and intertial variants in Chambolle and Pock and the algorithm in
"An Algorithmic Framework of Generalized Primal-Dual Hybrid Gradient Methods for
Saddle Point Problems" by Bingsheng He, Feng Ma, Xiaoming Yuan
(http://www.optimization-online.org/DB_FILE/2016/02/5315.pdf).
"""

struct PdhgParameters
  """
  Number of L_infinity Ruiz rescaling iterations to apply to the constraint
  matrix. Zero disables this rescaling pass.
  """
  l_inf_ruiz_iterations::Int

  """
  If true, applies L2 norm rescaling after the Ruiz rescaling.
  """
  l2_norm_rescaling::Bool

  """
  If not `nothing`, runs Pock-Chambolle rescaling with the given alpha exponent
  parameter.
  """
  pock_chambolle_alpha::Union{Float64,Nothing}

  """
  Used to bias the computation of the primal/dual balancing parameter
  primal_weight. Must be positive. A value of 1 balances primal and dual
  equally.
  """
  primal_importance::Float64

  """
  Use weighted l2 norm as the Bregman divergence so that it rescales each
  primal and dual variable.
  """
  diagonal_scaling::String

  """
  If >= 4 a line of debugging info is printed during some iterations. If >= 2
  some info is printed about the final solution.
  """
  verbosity::Int64

  """
  Whether to record an IterationStats proto.
  """
  record_iteration_stats::Bool

  """
  Check for termination with this frequency (in iterations).
  """
  termination_evaluation_frequency::Int32

  """
  The termination criteria for the algorithm.
  """
  termination_criteria::TerminationCriteria

  """
  Parameters that control when the algorithm restarts and whether it resets
  to the average or the current iterate. Also, controls the primal weight
  updates.
  """

  restart_params::RestartParameters

  """
  Parameters of the step size policy. There are three step size policies
  implemented: Adaptive, Malitsky and Pock, and constant step size. If
  'nothing', the solver uses a constant step size computed using power
  iteration.
  """

  step_size_policy_params::Union{
    MalitskyPockStepsizeParameters,
    AdaptiveStepsizeParams,
    Nothing,
  }
end

"""
A PdhgSolverState struct specifies the state of the solver.  It is used to
pass information among the main solver function and other helper functions.
"""
mutable struct PdhgSolverState
  current_primal_solution::Vector{Float64}

  current_dual_solution::Vector{Float64}

  """
  Current primal delta. That is current_primal_solution - previous_primal_solution.
  """
  delta_primal::Vector{Float64}

  """
  Current dual delta. That is current_dual_solution - previous_dual_solution.
  """
  delta_dual::Vector{Float64}

  """
  A cache of constraint_matrix' * current_dual_solution.
  """
  current_dual_product::Vector{Float64}

  solution_weighted_avg::SolutionWeightedAverage

  step_size::Float64

  primal_weight::Float64

  """
  True only if the solver was unable to take a step in the previous
  iterations because of numerical issues, and must terminate on the next step.
  """

  numerical_error::Bool

  """
  Number of KKT passes so far.
  """
  cumulative_kkt_passes::Float64

  """
  Total number of iterations. This includes inner iterations.
  """
  total_number_iterations::Int64

  """
  Latest required_ratio. This field is only used with the adaptive step size.
  The proof of Theorem 1 requires 1 >= required_ratio.
  """
  required_ratio::Union{Float64,Nothing}

  """
  Primal rescaling parameters.
  """
  primal_norm_params::Vector{Float64}

  """
  Dual rescaling parameters.
  """
  dual_norm_params::Vector{Float64}

  """
  Ratio between the last two step sizes: step_size(n)/step_size(n-1).
  It is only saved while using Malitsky and Pock linesearch.
  """
  ratio_step_sizes::Union{Float64,Nothing}
end

"""
Cached information about the objective and constraint matrices.
"""
struct MatrixInformation
  diagonal_objective_matrix::Vector{Float64}
  row_norm_objective_matrix::Vector{Float64}
  row_norm_constraint_matrix::Vector{Float64}
  column_norm_constraint_matrix::Vector{Float64}
end

"""
A PdhgSolverState struct specifies the state of the solver.  It is used to
pass information among the main solver function and other helper functions.
"""
mutable struct PdhgSolverState
  current_primal_solution::Vector{Float64}

  current_dual_solution::Vector{Float64}

  """
  Current primal delta. That is current_primal_solution - previous_primal_solution.
  """
  delta_primal::Vector{Float64}

  """
  Current dual delta. That is current_dual_solution - previous_dual_solution.
  """
  delta_dual::Vector{Float64}

  """
  A cache of constraint_matrix' * current_dual_solution.
  """
  current_dual_product::Vector{Float64}

  solution_weighted_avg::SolutionWeightedAverage

  step_size::Float64

  primal_weight::Float64

  """
  True only if the solver was unable to take a step in the previous
  iterations because of numerical issues, and must terminate on the next step.
  """

  numerical_error::Bool

  """
  Number of KKT passes so far.
  """
  cumulative_kkt_passes::Float64

  """
  Total number of iterations. This includes inner iterations.
  """
  total_number_iterations::Int64

  """
  Latest required_ratio. This field is only used with the adaptive step size.
  The proof of Theorem 1 requires 1 >= required_ratio.
  """
  required_ratio::Union{Float64,Nothing}

  """
  Primal rescaling parameters.
  """
  primal_norm_params::Vector{Float64}

  """
  Dual rescaling parameters.
  """
  dual_norm_params::Vector{Float64}
end

"""
Cached information about the objective and constraint matrices.
"""
struct MatrixInformation
  diagonal_objective_matrix::Vector{Float64}
  row_norm_objective_matrix::Vector{Float64}
  row_norm_constraint_matrix::Vector{Float64}
  column_norm_constraint_matrix::Vector{Float64}
end

"""
Defines the primal norm and dual norm using the norms of matrices, step_size
and primal_weight.
"""
function define_norms(
  diagonal_scaling::String,
  matrix_information::MatrixInformation,
  step_size::Float64,
  primal_weight::Float64,
)
  diagonal_objective_matrix = matrix_information.diagonal_objective_matrix
  row_norm_objective_matrix = matrix_information.row_norm_objective_matrix
  row_norm_constraint_matrix = matrix_information.row_norm_constraint_matrix
  column_norm_constraint_matrix =
    matrix_information.column_norm_constraint_matrix

  if diagonal_scaling == "l2"
    # If `diagonal_scaling`=l2, we set X[i,i]=||K[:,i]||_2 and
    # Y[j,j]=||K[j,:]||_2
    primal_norm_params =
      diagonal_objective_matrix .+
      1 / step_size *
      sqrt.(
        row_norm_objective_matrix .+
        primal_weight^2 * row_norm_constraint_matrix,
      )
    dual_norm_params =
      1 / step_size / primal_weight * sqrt.(column_norm_constraint_matrix)
  elseif diagonal_scaling == "l1"
    primal_norm_params =
      diagonal_objective_matrix .+
      1 / step_size *
      (row_norm_objective_matrix .+ primal_weight * row_norm_constraint_matrix)
    dual_norm_params =
      1 / step_size / primal_weight * column_norm_constraint_matrix
  else
    primal_norm_params =
      1 / step_size * primal_weight * ones(length(row_norm_constraint_matrix))
    dual_norm_params =
      1 / step_size / primal_weight *
      ones(length(column_norm_constraint_matrix))
  end

  return primal_norm_params, dual_norm_params
end

"""
Logging while the algorithm is running.
"""
function pdhg_specific_log(
  problem::QuadraticProgrammingProblem,
  iteration::Int64,
  current_primal_solution::Vector{Float64},
  current_dual_solution::Vector{Float64},
  original_primal_norm_params::Vector{Float64},
  original_dual_norm_params::Vector{Float64},
  step_size::Float64,
  required_ratio::Union{Float64,Nothing},
  primal_weight::Float64,
)
  Printf.@printf(
    "   %5d norms=(%9g, %9g) weighted_norm=(%9g, %9g) inv_step_size=%9g ",
    iteration,
    norm(current_primal_solution),
    norm(current_dual_solution),
    weighted_norm(current_primal_solution, original_primal_norm_params),
    weighted_norm(current_dual_solution, original_dual_norm_params),
    1 / step_size,
  )
  if !isnothing(required_ratio)
    Printf.@printf(
      "   primal_weight=%18g dual_obj=%18g  inverse_ss=%18g\n",
      primal_weight,
      corrected_dual_obj(
        problem,
        current_primal_solution,
        current_dual_solution,
      ),
      required_ratio
    )
  else
    Printf.@printf(
      "   primal_weight=%18g dual_obj=%18g\n",
      primal_weight,
      corrected_dual_obj(
        problem,
        current_primal_solution,
        current_dual_solution,
      )
    )
  end
end

"""
Logging for when the algorithm terminates.
"""
function pdhg_final_log(
  problem::QuadraticProgrammingProblem,
  avg_primal_solution::Vector{Float64},
  avg_dual_solution::Vector{Float64},
  original_primal_norm_params::Vector{Float64},
  original_dual_norm_params::Vector{Float64},
  verbosity::Int64,
  iteration::Int64,
  termination_reason::TerminationReason,
  last_iteration_stats::IterationStats,
)

  if verbosity >= 2
    infeas = max_primal_violation(problem, avg_primal_solution)
    primal_obj_val = primal_obj(problem, avg_primal_solution)
    dual_stats =
      compute_dual_stats(problem, avg_primal_solution, avg_dual_solution)
    println("Avg solution:")
    Printf.@printf(
      "  pr_infeas=%12g pr_obj=%15.10g dual_infeas=%12g dual_obj=%15.10g\n",
      infeas,
      primal_obj_val,
      norm(dual_stats.dual_residual, Inf),
      dual_stats.dual_objective
    )
    Printf.@printf(
      "  primal norms: L1=%15.10g, L2=%15.10g, weighted L2=%15.10g, Linf=%15.10g\n",
      norm(avg_primal_solution, 1),
      norm(avg_primal_solution),
      weighted_norm(avg_primal_solution, original_primal_norm_params),
      norm(avg_primal_solution, Inf)
    )
    Printf.@printf(
      "  dual norms:   L1=%15.10g, L2=%15.10g, weighted L2=%15.10g, Linf=%15.10g\n",
      norm(avg_dual_solution, 1),
      norm(avg_dual_solution),
      weighted_norm(avg_dual_solution, original_dual_norm_params),
      norm(avg_dual_solution, Inf)
    )
  end

  generic_final_log(
    problem,
    avg_primal_solution,
    avg_dual_solution,
    original_primal_norm_params,
    original_dual_norm_params,
    last_iteration_stats,
    verbosity,
    iteration,
    termination_reason,
  )
end

"""
Estimate the probability that the power method, after k iterations, has relative
error > epsilon.  This is based on Theorem 4.1(a) (on page 13) from
"Estimating the Largest Eigenvalue by the Power and Lanczos Algorithms with a
Random Start"
https://pdfs.semanticscholar.org/2b2e/a941e55e5fa2ee9d8f4ff393c14482051143.pdf
"""
function power_method_failure_probability(
  dimension::Int64,
  epsilon::Float64,
  k::Int64,
)
  if k < 2 || epsilon <= 0.0
    # The theorem requires epsilon > 0 and k >= 2.
    return 1.0
  end
  return min(0.824, 0.354 / (epsilon * (k - 1))) *
         sqrt(dimension) *
         (1.0 - epsilon)^(k - 1 / 2)
end

"""
Estimate the maximum singular value using power method
https://en.wikipedia.org/wiki/Power_iteration, returning a result with
desired_relative_error with probability at least 1 - probability_of_failure.

Note that this will take approximately log(n / delta^2)/(2 * epsilon) iterations
as per the discussion at the bottom of page 15 of

"Estimating the Largest Eigenvalue by the Power and Lanczos Algorithms with a
Random Start"
https://pdfs.semanticscholar.org/2b2e/a941e55e5fa2ee9d8f4ff393c14482051143.pdf

For lighter reading on this topic see
https://courses.cs.washington.edu/courses/cse521/16sp/521-lecture-13.pdf
which does not include the failure probability.

# Output
A tuple containing:
- estimate of the maximum singular value
- the number of power iterations required to compute it
"""
function estimate_maximum_singular_value(
  matrix::SparseMatrixCSC{Float64,Int64};
  probability_of_failure = 0.01::Float64,
  desired_relative_error = 0.1::Float64,
  seed::Int64 = 1,
)
  # Epsilon is the relative error on the eigenvalue of matrix' * matrix.
  epsilon = 1.0 - (1.0 - desired_relative_error)^2
  # Use the power method on matrix' * matrix
  x = randn(Random.MersenneTwister(seed), size(matrix, 2))

  number_of_power_iterations = 0
  while power_method_failure_probability(
    size(matrix, 2),
    epsilon,
    number_of_power_iterations,
  ) > probability_of_failure
    x = x / norm(x, 2)
    x = matrix' * (matrix * x)
    number_of_power_iterations += 1
  end

  # The singular value is the square root of the maximum eigenvalue of
  # matrix' * matrix
  return sqrt(dot(x, matrix' * (matrix * x)) / norm(x, 2)^2),
  number_of_power_iterations
end

function compute_next_primal_solution(
  problem::QuadraticProgrammingProblem,
  current_primal_solution::Vector{Float64},
  current_dual_product::Vector{Float64},
  primal_norm_params::Vector{Float64},
)
  # The next lines compute the primal portion of the PDHG algorithm:
  # argmin_x [gradient(f)(current_primal_solution)'x + g(x)
  #          + current_dual_solution' K x
  #          + 0.5*norm_X(x - current_primal_solution)^2]
  # See Sections 2-3 of Chambolle and Pock and the comment above
  # PdhgParameters.
  # This minimization is easy to do in closed form since it can be separated
  # into independent problems for each of the primal variables. The
  # projection onto the primal feasibility set comes from the closed form
  # for the above minimization and the cases where g(x) is infinite - there
  # isn't officially any projection step in the algorithm.
  primal_gradient = compute_primal_gradient_from_dual_product(
    problem,
    current_primal_solution,
    current_dual_product,
  )

  next_primal = current_primal_solution .- primal_gradient ./ primal_norm_params
  project_primal!(next_primal, problem)
  return next_primal
end

function compute_next_dual_solution(
  problem::QuadraticProgrammingProblem,
  current_primal_solution::Vector{Float64},
  next_primal::Vector{Float64},
  current_dual_solution::Vector{Float64},
<<<<<<< HEAD
  dual_norm_params::Vector{Float64};
  damping_coefficient::Float64 = 1.0,
)
  # The next two lines compute the dual portion:
  # argmin_y [H*(y) - y' K (next_primal + damping_coefficient*(next_primal - current_primal_solution)
  #           + 0.5*norm_Y(y-current_dual_solution)^2]
  dual_gradient = compute_dual_gradient(
    problem,
    next_primal + damping_coefficient * (next_primal - current_primal_solution),
  )
=======
  dual_norm_params::Vector{Float64},
)
  # The next two lines compute the dual portion:
  # argmin_y [H*(y) - y' K (2.0*next_primal - current_primal_solution)
  #           + 0.5*norm_Y(y-current_dual_solution)^2]
  dual_gradient =
    compute_dual_gradient(problem, 2.0 * next_primal - current_primal_solution)
>>>>>>> 3869fbc4
  next_dual = current_dual_solution .+ dual_gradient ./ dual_norm_params
  project_dual!(next_dual, problem)
  next_dual_product = problem.constraint_matrix' * next_dual
  return next_dual, next_dual_product
end

"""
Updates the solution fields of the solver state with the arguments given.
The function modifies the first argument: solver_state.
"""
function update_solution_in_solver_state(
  solver_state::PdhgSolverState,
  next_primal::Vector{Float64},
  next_dual::Vector{Float64},
  next_dual_product::Vector{Float64},
)

  solver_state.delta_primal = next_primal - solver_state.current_primal_solution
  solver_state.delta_dual = next_dual - solver_state.current_dual_solution
  solver_state.current_primal_solution = next_primal
  solver_state.current_dual_solution = next_dual
  solver_state.current_dual_product = next_dual_product

  weight = solver_state.step_size
  add_to_solution_weighted_average(
    solver_state.solution_weighted_avg,
    solver_state.current_primal_solution,
    solver_state.current_dual_solution,
    weight,
  )
end

"""
Computes the interaction and movement of the new iterates.
The movement is used to check if there is a numerical error (movement == 0.0)
and based on the theory (Theorem 1) the algorithm only moves if interaction / movement < 1
"""
function compute_interaction_and_movement(
  solver_state::PdhgSolverState,
  problem::QuadraticProgrammingProblem,
  matrix_information::MatrixInformation,
  next_primal::Vector{Float64},
  next_dual::Vector{Float64},
  next_dual_product::Vector{Float64},
)
  delta_primal = next_primal .- solver_state.current_primal_solution
  delta_dual = next_dual .- solver_state.current_dual_solution
  primal_objective_interaction =
    0.5 * (delta_primal' * problem.objective_matrix * delta_primal) -
    0.5 *
    weighted_norm(delta_primal, matrix_information.diagonal_objective_matrix)^2
  primal_dual_interaction =
    delta_primal' * (next_dual_product .- solver_state.current_dual_product)
  interaction = abs(primal_dual_interaction) + abs(primal_objective_interaction)
  movement =
    0.5 *
    weighted_norm(
      delta_primal,
      solver_state.primal_norm_params -
      matrix_information.diagonal_objective_matrix,
    )^2 + 0.5 * weighted_norm(delta_dual, solver_state.dual_norm_params)^2
  return interaction, movement
end

"""
<<<<<<< HEAD
Takes a step using Malitsky and Pock linesearch.
It modifies the thisd arguement: solver_state.
"""
function take_malitsky_pock_step(
  params::PdhgParameters,
  problem::QuadraticProgrammingProblem,
  solver_state::PdhgSolverState,
  matrix_information::MatrixInformation,
)
  step_size = solver_state.step_size
  ratio_step_sizes = solver_state.ratio_step_sizes
  done = false
  iter = 0
  solver_state.primal_norm_params, solver_state.dual_norm_params = define_norms(
    params.diagonal_scaling,
    matrix_information,
    step_size,
    solver_state.primal_weight,
  )

  next_primal = compute_next_primal_solution(
    problem,
    solver_state.current_primal_solution,
    solver_state.current_dual_product,
    solver_state.primal_norm_params,
  )
  step_size =
    step_size +
    params.step_size_policy_params.interpolation_coefficient *
    (sqrt(1 + ratio_step_sizes) - 1) *
    step_size
  while !done
    iter += 1
    solver_state.total_number_iterations += 1
    ratio_step_sizes = step_size / solver_state.step_size

    solver_state.primal_norm_params, solver_state.dual_norm_params =
      define_norms(
        params.diagonal_scaling,
        matrix_information,
        step_size,
        solver_state.primal_weight,
      )

    next_dual, next_dual_product = compute_next_dual_solution(
      problem,
      solver_state.current_primal_solution,
      next_primal,
      solver_state.current_dual_solution,
      solver_state.dual_norm_params;
      damping_coefficient = ratio_step_sizes,
    )
    delta_dual = next_dual .- solver_state.current_dual_solution
    delta_dual_product = next_dual_product .- solver_state.current_dual_product

    if step_size * norm(delta_dual_product) <=
       params.step_size_policy_params.breaking_factor * norm(delta_dual)
      update_solution_in_solver_state(
        solver_state,
        next_primal,
        next_dual,
        next_dual_product,
      )
      done = true
    end
    step_size *= params.step_size_policy_params.contraction_factor
  end
  solver_state.step_size = step_size
  solver_state.ratio_step_sizes = ratio_step_sizes
end

"""
=======
>>>>>>> 3869fbc4
Takes a step using the adaptive step size.
It modifies the third argument: solver_state.
"""
function take_adaptive_step(
  params::PdhgParameters,
  problem::QuadraticProgrammingProblem,
  solver_state::PdhgSolverState,
  matrix_information::MatrixInformation,
)

  step_size = solver_state.step_size
  done = false
  iter = 0

  while !done
    iter += 1
    solver_state.total_number_iterations += 1
    solver_state.primal_norm_params, solver_state.dual_norm_params =
      define_norms(
        params.diagonal_scaling,
        matrix_information,
        step_size,
        solver_state.primal_weight,
      )

    next_primal = compute_next_primal_solution(
      problem,
      solver_state.current_primal_solution,
      solver_state.current_dual_product,
      solver_state.primal_norm_params,
    )

    next_dual, next_dual_product = compute_next_dual_solution(
      problem,
      solver_state.current_primal_solution,
      next_primal,
      solver_state.current_dual_solution,
      solver_state.dual_norm_params,
    )
    interaction, movement = compute_interaction_and_movement(
      solver_state,
      problem,
      matrix_information,
      next_primal,
      next_dual,
      next_dual_product,
    )
    solver_state.cumulative_kkt_passes += 1

    if movement == 0.0
      # The algorithm will terminate at the beginning of the next iteration
      solver_state.numerical_error = true
      break
    end
    # The proof of Theorem 1 requires movement >= interaction.
    solver_state.required_ratio = interaction / movement

    if solver_state.required_ratio <= 1
      update_solution_in_solver_state(
        solver_state,
        next_primal,
        next_dual,
        next_dual_product,
      )
      done = true
    end

<<<<<<< HEAD
    # exponent_one = params.step_size_policy_params.exponent_one
    # exponent_two = params.step_size_policy_params.exponent_two
=======
>>>>>>> 3869fbc4
    exponent_one = 0.3
    exponent_two = 0.6
    # Our step sizes are a factor
    # 1 - (iteration + 1)^(-exponent_one)/required_ratio
    # smaller than they could be as a margin to reduce rejected steps.
    first_term =
      (1 - (solver_state.total_number_iterations + 1)^(-exponent_one)) /
      solver_state.required_ratio * step_size
    second_term =
      (1 + (solver_state.total_number_iterations + 1)^(-exponent_two)) *
      step_size
    # From the first term when we have to reject a step, the step_size
    # decreases by a factor of at least 1 - (iteration + 1)^(-exponent_one).
    # From the second term we increase the step_size by a factor of at most
    # 1 + (iteration + 1)^(-exponent_two)
    # Therefore if more than order
    # (iteration + 1)^(exponent_one - exponent_two)
    # fraction of the iterations have a rejected step we overall decrease the
    # step_size. When the step_size is below the inverse of the max singular
    # value we stop having rejected steps.
    step_size = min(first_term, second_term)
  end
  solver_state.step_size = step_size
end

"""
Takes a step with constant step size.
It modifies the third argument: solver_state.
"""
function take_constant_step_size_step(
  params::PdhgParameters,
  problem::QuadraticProgrammingProblem,
  solver_state::PdhgSolverState,
  matrix_information::MatrixInformation,
)
  solver_state.primal_norm_params, solver_state.dual_norm_params = define_norms(
    params.diagonal_scaling,
    matrix_information,
    solver_state.step_size,
    solver_state.primal_weight,
  )
  next_primal = compute_next_primal_solution(
    problem,
    solver_state.current_primal_solution,
    solver_state.current_dual_product,
    solver_state.primal_norm_params,
  )

  next_dual, next_dual_product = compute_next_dual_solution(
    problem,
    solver_state.current_primal_solution,
    next_primal,
    solver_state.current_dual_solution,
    solver_state.dual_norm_params,
  )

  solver_state.cumulative_kkt_passes += 1

  update_solution_in_solver_state(
    solver_state,
    next_primal,
    next_dual,
    next_dual_product,
  )

end

"""
`optimize(params::PdhgParameters,
          original_problem::QuadraticProgrammingProblem)`

Solves a quadratic program using primal-dual hybrid gradient.

# Arguments
- `params::PdhgParameters`: parameters.
- `original_problem::QuadraticProgrammingProblem`: the QP to solve.

# Returns
A SaddlePointOutput struct containing the solution found.
"""
function optimize(
  params::PdhgParameters,
  original_problem::QuadraticProgrammingProblem,
)
  validate(original_problem)
  qp_cache = cached_quadratic_program_info(original_problem)
  scaled_problem = rescale_problem(
    params.l_inf_ruiz_iterations,
    params.l2_norm_rescaling,
    params.pock_chambolle_alpha,
    params.verbosity,
    original_problem,
  )
  problem = scaled_problem.scaled_qp

  primal_size = length(problem.variable_lower_bound)
  dual_size = length(problem.right_hand_side)
  if params.primal_importance <= 0 || !isfinite(params.primal_importance)
    error("primal_importance must be positive and finite")
  end

  # TODO: Correctly account for the number of kkt passes in
  # initialization
  solver_state = PdhgSolverState(
    zeros(primal_size),  # current_primal_solution
    zeros(dual_size),    # current_dual_solution
    zeros(primal_size),  # delta_primal
    zeros(dual_size),    # delta_dual
    zeros(primal_size),  # current_dual_product
    initialize_solution_weighted_average(primal_size, dual_size),
    0.0,                 # step_size
    1.0,                 # primal_weight
    false,               # numerical_error
    0.0,                 # cumulative_kkt_passes
    0,                   # total_number_iterations
    nothing,             # required_ratio
<<<<<<< HEAD
    zeros(primal_size),  # primal_norm_params
    zeros(primal_size),  # dual_norm_params
    nothing,             # ratio_step_sizes
  )

  if params.step_size_policy_params isa AdaptiveStepsizeParams
    solver_state.cumulative_kkt_passes += 0.5
    solver_state.step_size = 1.0 / norm(problem.constraint_matrix, Inf)
  elseif params.step_size_policy_params isa MalitskyPockStepsizeParameters
    solver_state.cumulative_kkt_passes += 0.5
    solver_state.step_size = 1.0 / norm(problem.constraint_matrix, Inf)
    solver_state.ratio_step_sizes = 1.0
=======
    zeros(primal_size),  #primal_norm_params
    zeros(primal_size),  #dual_norm_params
  )

  if params.adaptive_step_size
    solver_state.cumulative_kkt_passes += 0.5
    solver_state.step_size = 1.0 / norm(problem.constraint_matrix, Inf)
>>>>>>> 3869fbc4
  else
    desired_relative_error = 0.2
    maximum_singular_value, number_of_power_iterations =
      estimate_maximum_singular_value(
        problem.constraint_matrix,
        probability_of_failure = 0.001,
        desired_relative_error = desired_relative_error,
      )
    solver_state.step_size =
      (1 - desired_relative_error) / maximum_singular_value
    solver_state.cumulative_kkt_passes += number_of_power_iterations
  end



  # Idealized number of KKT passes each time the termination criteria and
  # restart scheme is run. One of these comes from evaluating the gradient at
  # the average solution and evaluating the gradient at the current solution.
  # In practice this number is four.
  KKT_PASSES_PER_TERMINATION_EVALUATION = 2.0

  # With mirror map 1/2 ||x||_X^2 + 1/2 ||y||_Y^2 the theory holds when
  # [X-Q, -A'; -A, Y] is positive semi-definite. This is automatically
  # satisfied when we set
  # X[i,i] = Q[i,i] + step_size * (sum_{j!=i}|Q[i,j]| + 1/primal_weight *
  # sum_{j}|K[j,i]|) and
  # Y[j,j] = 1 / step_size / primal_weight / sum_{i}|K[j,i]|. In practice, using
  # ||.||_2 instead of ||.||_1 to define X and Y often improves the convergence
  # speed for pdhg.
  diagonal_objective_matrix = Vector(diag(problem.objective_matrix))
  if params.diagonal_scaling == "l2"
    row_norm_objective_matrix =
      vec((sum(problem.objective_matrix .^ 2, dims = 1)))
    row_norm_constraint_matrix =
      vec((sum(problem.constraint_matrix .^ 2, dims = 1)))
    column_norm_constraint_matrix =
      vec((sum(problem.constraint_matrix .^ 2, dims = 2)))
  elseif params.diagonal_scaling == "l1"
    row_norm_objective_matrix =
      vec(sum(abs.(problem.objective_matrix), dims = 1))
    row_norm_constraint_matrix =
      vec(sum(abs.(problem.constraint_matrix), dims = 1))
    column_norm_constraint_matrix =
      vec(sum(abs.(problem.constraint_matrix), dims = 2))
  elseif params.diagonal_scaling == "off"
    # diagonal_scaling needs to be "l1" or "l2" for QP.
    @assert iszero(problem.objective_matrix)
    row_norm_objective_matrix = ones(primal_size)
    row_norm_constraint_matrix = ones(primal_size)
    column_norm_constraint_matrix = ones(dual_size)
  end
  matrix_information = MatrixInformation(
    diagonal_objective_matrix,
    row_norm_objective_matrix,
    row_norm_constraint_matrix,
    column_norm_constraint_matrix,
  )
  original_primal_norm_params, original_dual_norm_params = define_norms(
    params.diagonal_scaling,
    matrix_information,
    solver_state.step_size,
    1.0,
  )
  solver_state.primal_weight = select_initial_primal_weight(
    problem,
    original_primal_norm_params,
    original_dual_norm_params,
    params.primal_importance,
    params.verbosity,
  )

  primal_weight_update_smoothing =
    params.restart_params.primal_weight_update_smoothing

  solver_state.primal_norm_params, solver_state.dual_norm_params = define_norms(
    params.diagonal_scaling,
    matrix_information,
    solver_state.step_size,
    solver_state.primal_weight,
  )

  iteration_stats = IterationStats[]
  start_time = time()
  # Basic algorithm refers to the primal and dual steps, and excludes restart
  # schemes and termination evaluation.
  time_spent_doing_basic_algorithm = 0.0

  # This variable is used in the adaptive restart scheme.
  last_restart_info = create_last_restart_info(
    problem,
    solver_state.current_primal_solution,
    solver_state.current_dual_solution,
  )

  # For termination criteria:
  termination_criteria = params.termination_criteria
  iteration_limit = termination_criteria.iteration_limit
  termination_evaluation_frequency = params.termination_evaluation_frequency

  # This flag represents whether a numerical error occurred during the algorithm
  # if it is set to true it will trigger the algorithm to terminate.
  solver_state.numerical_error = false
  display_iteration_stats_heading(params.verbosity)

  iteration = 0
  while true
    iteration += 1

    # Evaluate the iteration stats at frequency
    # termination_evaluation_frequency, when the iteration_limit is reached,
    # or if a numerical error occurs at the previous iteration.
    if mod(iteration - 1, termination_evaluation_frequency) == 0 ||
       iteration == iteration_limit + 1 ||
       iteration <= 10 ||
       solver_state.numerical_error
      # TODO: Experiment with evaluating every power of two iterations.
      # This ensures that we do sufficient primal weight updates in the initial
      # stages of the algorithm.
      solver_state.cumulative_kkt_passes +=
        KKT_PASSES_PER_TERMINATION_EVALUATION
      # Compute the average solution since the last restart point.
      if solver_state.numerical_error ||
         solver_state.solution_weighted_avg.sum_solutions_count == 0
        avg_primal_solution = solver_state.current_primal_solution
        avg_dual_solution = solver_state.current_dual_solution
      else
        avg_primal_solution, avg_dual_solution =
          compute_average(solver_state.solution_weighted_avg)
      end

      current_iteration_stats = evaluate_unscaled_iteration_stats(
        scaled_problem,
        qp_cache,
        params.termination_criteria,
        params.record_iteration_stats,
        avg_primal_solution,
        avg_dual_solution,
        iteration,
        time() - start_time,
        solver_state.cumulative_kkt_passes,
        termination_criteria.eps_optimal_absolute,
        termination_criteria.eps_optimal_relative,
        solver_state.step_size,
        solver_state.primal_weight,
        POINT_TYPE_AVERAGE_ITERATE,
      )
      method_specific_stats = current_iteration_stats.method_specific_stats
      method_specific_stats["time_spent_doing_basic_algorithm"] =
        time_spent_doing_basic_algorithm
      update_objective_bound_estimates(
        current_iteration_stats.method_specific_stats,
        problem,
        avg_primal_solution,
        avg_dual_solution,
        solver_state.primal_norm_params,
        solver_state.dual_norm_params,
      )
      if params.record_iteration_stats
        push!(iteration_stats, current_iteration_stats)
      end

      # Check the termination criteria.
      termination_reason = check_termination_criteria(
        termination_criteria,
        qp_cache,
        current_iteration_stats,
      )
      if solver_state.numerical_error && termination_reason == false
        termination_reason = TERMINATION_REASON_NUMERICAL_ERROR
      end

      # Print table.
      if print_to_screen_this_iteration(
        termination_reason,
        iteration,
        params.verbosity,
        termination_evaluation_frequency,
      )
        display_iteration_stats(current_iteration_stats, params.verbosity)
      end

      if termination_reason != false
        # ** Terminate the algorithm **
        # This is the only place the algorithm can terminate. Please keep it
        # this way.
        pdhg_final_log(
          problem,
          avg_primal_solution,
          avg_dual_solution,
          original_primal_norm_params,
          original_dual_norm_params,
          params.verbosity,
          iteration,
          termination_reason,
          current_iteration_stats,
        )
        return unscaled_saddle_point_output(
          scaled_problem,
          avg_primal_solution,
          avg_dual_solution,
          termination_reason,
          iteration - 1,
          iteration_stats,
        )
      end

      current_iteration_stats.restart_used = run_restart_scheme(
        problem,
        solver_state.solution_weighted_avg,
        solver_state.current_primal_solution,
        solver_state.current_dual_solution,
        last_restart_info,
        iteration - 1,
        solver_state.primal_norm_params,
        solver_state.dual_norm_params,
        solver_state.primal_weight,
        params.verbosity,
        params.restart_params,
      )

      if current_iteration_stats.restart_used != RESTART_CHOICE_NO_RESTART
        solver_state.primal_weight = compute_new_primal_weight(
          last_restart_info,
          solver_state.primal_weight,
          primal_weight_update_smoothing,
          params.verbosity,
        )
      end
      if current_iteration_stats.restart_used ==
         RESTART_CHOICE_RESTART_TO_AVERAGE
        solver_state.current_dual_product =
          problem.constraint_matrix' * solver_state.current_dual_solution
      end
    end

    time_spent_doing_basic_algorithm_checkpoint = time()

    if params.verbosity >= 6 && print_to_screen_this_iteration(
      false, # termination_reason
      iteration,
      params.verbosity,
      termination_evaluation_frequency,
    )
      pdhg_specific_log(
        problem,
        iteration,
        solver_state.current_primal_solution,
        solver_state.current_dual_solution,
        original_primal_norm_params,
        original_dual_norm_params,
        solver_state.step_size,
        solver_state.required_ratio,
        solver_state.primal_weight,
<<<<<<< HEAD
      )
    end

    if params.step_size_policy_params isa MalitskyPockStepsizeParameters
      take_malitsky_pock_step(params, problem, solver_state, matrix_information)
    elseif params.step_size_policy_params isa AdaptiveStepsizeParams
      take_adaptive_step(params, problem, solver_state, matrix_information)
    else
      take_constant_step_size_step(
        params,
        problem,
        solver_state,
        matrix_information,
=======
>>>>>>> 3869fbc4
      )

<<<<<<< HEAD
=======
    if params.adaptive_step_size
      take_adaptive_step(params, problem, solver_state, matrix_information)
    else
      take_constant_step_size_step(
        params,
        problem,
        solver_state,
        matrix_information,
      )
>>>>>>> 3869fbc4
    end

    time_spent_doing_basic_algorithm +=
      time() - time_spent_doing_basic_algorithm_checkpoint
  end
end<|MERGE_RESOLUTION|>--- conflicted
+++ resolved
@@ -595,7 +595,6 @@
   current_primal_solution::Vector{Float64},
   next_primal::Vector{Float64},
   current_dual_solution::Vector{Float64},
-<<<<<<< HEAD
   dual_norm_params::Vector{Float64};
   damping_coefficient::Float64 = 1.0,
 )
@@ -606,15 +605,6 @@
     problem,
     next_primal + damping_coefficient * (next_primal - current_primal_solution),
   )
-=======
-  dual_norm_params::Vector{Float64},
-)
-  # The next two lines compute the dual portion:
-  # argmin_y [H*(y) - y' K (2.0*next_primal - current_primal_solution)
-  #           + 0.5*norm_Y(y-current_dual_solution)^2]
-  dual_gradient =
-    compute_dual_gradient(problem, 2.0 * next_primal - current_primal_solution)
->>>>>>> 3869fbc4
   next_dual = current_dual_solution .+ dual_gradient ./ dual_norm_params
   project_dual!(next_dual, problem)
   next_dual_product = problem.constraint_matrix' * next_dual
@@ -680,7 +670,6 @@
 end
 
 """
-<<<<<<< HEAD
 Takes a step using Malitsky and Pock linesearch.
 It modifies the thisd arguement: solver_state.
 """
@@ -753,8 +742,6 @@
 end
 
 """
-=======
->>>>>>> 3869fbc4
 Takes a step using the adaptive step size.
 It modifies the third argument: solver_state.
 """
@@ -822,13 +809,9 @@
       done = true
     end
 
-<<<<<<< HEAD
-    # exponent_one = params.step_size_policy_params.exponent_one
-    # exponent_two = params.step_size_policy_params.exponent_two
-=======
->>>>>>> 3869fbc4
-    exponent_one = 0.3
-    exponent_two = 0.6
+    exponent_one = params.step_size_policy_params.exponent_one
+    exponent_two = params.step_size_policy_params.exponent_two
+
     # Our step sizes are a factor
     # 1 - (iteration + 1)^(-exponent_one)/required_ratio
     # smaller than they could be as a margin to reduce rejected steps.
@@ -943,7 +926,6 @@
     0.0,                 # cumulative_kkt_passes
     0,                   # total_number_iterations
     nothing,             # required_ratio
-<<<<<<< HEAD
     zeros(primal_size),  # primal_norm_params
     zeros(primal_size),  # dual_norm_params
     nothing,             # ratio_step_sizes
@@ -956,15 +938,6 @@
     solver_state.cumulative_kkt_passes += 0.5
     solver_state.step_size = 1.0 / norm(problem.constraint_matrix, Inf)
     solver_state.ratio_step_sizes = 1.0
-=======
-    zeros(primal_size),  #primal_norm_params
-    zeros(primal_size),  #dual_norm_params
-  )
-
-  if params.adaptive_step_size
-    solver_state.cumulative_kkt_passes += 0.5
-    solver_state.step_size = 1.0 / norm(problem.constraint_matrix, Inf)
->>>>>>> 3869fbc4
   else
     desired_relative_error = 0.2
     maximum_singular_value, number_of_power_iterations =
@@ -1218,7 +1191,6 @@
         solver_state.step_size,
         solver_state.required_ratio,
         solver_state.primal_weight,
-<<<<<<< HEAD
       )
     end
 
@@ -1232,22 +1204,8 @@
         problem,
         solver_state,
         matrix_information,
-=======
->>>>>>> 3869fbc4
-      )
-
-<<<<<<< HEAD
-=======
-    if params.adaptive_step_size
-      take_adaptive_step(params, problem, solver_state, matrix_information)
-    else
-      take_constant_step_size_step(
-        params,
-        problem,
-        solver_state,
-        matrix_information,
-      )
->>>>>>> 3869fbc4
+      )
+
     end
 
     time_spent_doing_basic_algorithm +=
